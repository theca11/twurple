--- conflicted
+++ resolved
@@ -8,13 +8,8 @@
   "author": "Daniel Fischer <daniel@d-fischer.dev>",
   "license": "MIT",
   "devDependencies": {
-<<<<<<< HEAD
-    "@d-fischer/documen.ts": "^0.11.19",
+    "@d-fischer/documen.ts": "^0.11.20",
     "@d-fischer/eslint-config": "^4.3.0",
-=======
-    "@d-fischer/documen.ts": "^0.11.20",
-    "@d-fischer/eslint-config": "^4.2.0",
->>>>>>> 420250d3
     "@types/node": "^12.12.47",
     "cross-env": "^7.0.3",
     "eslint": "^7.17.0",
