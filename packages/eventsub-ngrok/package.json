{
  "name": "@twurple/eventsub-ngrok",
<<<<<<< HEAD
  "version": "7.0.0-pre.0",
=======
  "version": "6.2.1",
>>>>>>> b58e27d3
  "publishConfig": {
    "access": "public"
  },
  "description": "Test your EventSub listener locally using ngrok.",
  "keywords": [
    "twitch",
    "eventsub",
    "stream",
    "bot",
    "events",
    "ngrok"
  ],
  "sideEffects": false,
  "main": "lib",
  "types": "lib",
  "exports": {
    ".": {
      "types": "./lib/index.d.ts",
      "require": "./lib/index.js",
      "import": "./es/index.mjs"
    }
  },
  "repository": {
    "type": "git",
    "url": "https://github.com/twurple/twurple.git",
    "directory": "packages/eventsub-ngrok"
  },
  "homepage": "https://twurple.js.org",
  "author": "Daniel Fischer <daniel@d-fischer.dev>",
  "funding": "https://github.com/sponsors/d-fischer",
  "license": "MIT",
  "dependencies": {
    "@d-fischer/shared-utils": "^3.6.1",
    "@ngrok/ngrok": "^0.5.1",
    "tslib": "^2.0.3"
  },
  "devDependencies": {
<<<<<<< HEAD
    "@twurple/api": "7.0.0-pre.0",
    "@twurple/eventsub-http": "7.0.0-pre.0"
  },
  "peerDependencies": {
    "@twurple/api": "7.0.0-pre.0",
    "@twurple/eventsub-http": "7.0.0-pre.0"
=======
    "@twurple/api": "6.2.1",
    "@twurple/eventsub-http": "6.2.1"
  },
  "peerDependencies": {
    "@twurple/api": "6.2.1",
    "@twurple/eventsub-http": "6.2.1"
>>>>>>> b58e27d3
  },
  "files": [
    "LICENSE",
    "README.md",
    "lib",
    "!lib/**/*.d.ts.map",
    "es",
    "!es/**/*.d.ts",
    "!es/**/*.d.ts.map"
  ]
}<|MERGE_RESOLUTION|>--- conflicted
+++ resolved
@@ -1,10 +1,6 @@
 {
   "name": "@twurple/eventsub-ngrok",
-<<<<<<< HEAD
   "version": "7.0.0-pre.0",
-=======
-  "version": "6.2.1",
->>>>>>> b58e27d3
   "publishConfig": {
     "access": "public"
   },
@@ -42,21 +38,12 @@
     "tslib": "^2.0.3"
   },
   "devDependencies": {
-<<<<<<< HEAD
     "@twurple/api": "7.0.0-pre.0",
     "@twurple/eventsub-http": "7.0.0-pre.0"
   },
   "peerDependencies": {
     "@twurple/api": "7.0.0-pre.0",
     "@twurple/eventsub-http": "7.0.0-pre.0"
-=======
-    "@twurple/api": "6.2.1",
-    "@twurple/eventsub-http": "6.2.1"
-  },
-  "peerDependencies": {
-    "@twurple/api": "6.2.1",
-    "@twurple/eventsub-http": "6.2.1"
->>>>>>> b58e27d3
   },
   "files": [
     "LICENSE",
