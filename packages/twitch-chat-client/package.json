--- conflicted
+++ resolved
@@ -37,18 +37,10 @@
     "@d-fischer/typed-event-emitter": "^3.2.2",
     "ircv3": "^0.26.12",
     "tslib": "^2.0.3",
-<<<<<<< HEAD
-    "twitch-common": "^4.4.6"
-  },
-  "devDependencies": {
-    "twitch-auth": "^4.4.6"
-=======
-    "twitch-auth": "^4.4.7",
     "twitch-common": "^4.4.7"
   },
   "devDependencies": {
-    "twitch": "^4.4.7"
->>>>>>> 86fa09eb
+    "twitch-auth": "^4.4.7"
   },
   "peerDependencies": {
     "twitch-auth": "^4.4.0"
