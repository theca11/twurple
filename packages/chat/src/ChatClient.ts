--- conflicted
+++ resolved
@@ -1531,11 +1531,7 @@
 	/**
 	 * Does nothing, as Twitch removed the hosting feature on 2022-10-03.
 	 *
-<<<<<<< HEAD
-	 * If you don't need this feedback, consider using {@link ChatClient#unhostOutside}} instead.
-=======
 	 * @deprecated No replacement.
->>>>>>> 4636fedb
 	 *
 	 * @param channel *unused*
 	 */
@@ -1546,11 +1542,7 @@
 	/**
 	 * Does nothing, as Twitch removed the hosting feature on 2022-10-03.
 	 *
-<<<<<<< HEAD
-	 * If you need feedback about success, use {@link ChatClient#unhost}} (but make sure you're in the channel you are hosting).
-=======
 	 * @deprecated No replacement.
->>>>>>> 4636fedb
 	 *
 	 * @param channel *unused*
 	 */
