--- conflicted
+++ resolved
@@ -1,10 +1,6 @@
 {
   "name": "@twurple/pubsub",
-<<<<<<< HEAD
   "version": "5.1.0-pre.6",
-=======
-  "version": "5.0.18",
->>>>>>> e596590d
   "publishConfig": {
     "access": "public"
   },
@@ -38,19 +34,11 @@
     "@d-fischer/logger": "^4.0.0",
     "@d-fischer/shared-utils": "^3.2.0",
     "@d-fischer/typed-event-emitter": "^3.2.2",
-<<<<<<< HEAD
     "@twurple/common": "^5.1.0-pre.6",
     "tslib": "^2.0.3"
   },
   "devDependencies": {
     "@twurple/auth": "^5.1.0-pre.6"
-=======
-    "@twurple/common": "^5.0.18",
-    "tslib": "^2.0.3"
-  },
-  "devDependencies": {
-    "@twurple/auth": "^5.0.18"
->>>>>>> e596590d
   },
   "peerDependencies": {
     "@twurple/auth": "^5.0.0"
